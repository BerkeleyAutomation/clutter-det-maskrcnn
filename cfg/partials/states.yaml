--- conflicted
+++ resolved
@@ -43,16 +43,12 @@
       mesh_dir: /nfs/diskstation/objects/meshes/    # Directory containing meshes to be dropped
       num_objects: 2000                     # Number of objects in dataset (test and train)
       train_pct: 0.8                        # Percentage of objects to be designated as train
-<<<<<<< HEAD
-      target_key: thingiverse~flat_lid_274162
-=======
       target_keys: 
         - thingiverse~flat_lid_274162
         - thingiverse~recorder_mouth_piece_186865
         - thingiverse~domino_226197
         - thingiverse~mechanical_part_262891
         - thingiverse~octagon_nut_379811
->>>>>>> 5dd73784
       object_keys:                          # Folders containing meshes
         thingiverse: all
         thingiverse_packaged: all
