"""
Copyright ©2019. The Regents of the University of California (Regents). All Rights Reserved.
Permission to use, copy, modify, and distribute this software and its documentation for educational,
research, and not-for-profit purposes, without fee and without a signed licensing agreement, is
hereby granted, provided that the above copyright notice, this paragraph and the following two
paragraphs appear in all copies, modifications, and distributions. Contact The Office of Technology
Licensing, UC Berkeley, 2150 Shattuck Avenue, Suite 510, Berkeley, CA 94720-1620, (510) 643-
7201, otl@berkeley.edu, http://ipira.berkeley.edu/industry-info for commercial licensing opportunities.

IN NO EVENT SHALL REGENTS BE LIABLE TO ANY PARTY FOR DIRECT, INDIRECT, SPECIAL,
INCIDENTAL, OR CONSEQUENTIAL DAMAGES, INCLUDING LOST PROFITS, ARISING OUT OF
THE USE OF THIS SOFTWARE AND ITS DOCUMENTATION, EVEN IF REGENTS HAS BEEN
ADVISED OF THE POSSIBILITY OF SUCH DAMAGE.

REGENTS SPECIFICALLY DISCLAIMS ANY WARRANTIES, INCLUDING, BUT NOT LIMITED TO,
THE IMPLIED WARRANTIES OF MERCHANTABILITY AND FITNESS FOR A PARTICULAR
PURPOSE. THE SOFTWARE AND ACCOMPANYING DOCUMENTATION, IF ANY, PROVIDED
HEREUNDER IS PROVIDED "AS IS". REGENTS HAS NO OBLIGATION TO PROVIDE
MAINTENANCE, SUPPORT, UPDATES, ENHANCEMENTS, OR MODIFICATIONS.

Generates a dataset for training SD Mask R-CNN
Authors: Jeff Mahler, Mike Danielczuk
"""

import argparse
import gc
import numpy as np
import os
import json
import shutil
import time
import traceback
import matplotlib.pyplot as plt

from autolab_core import TensorDataset, YamlConfig, Logger
import autolab_core.utils as utils
from perception import DepthImage, GrayscaleImage, BinaryImage, ColorImage

from sd_maskrcnn.envs import BinHeapEnv
from sd_maskrcnn.envs.constants import *

SEED = 744

# set up logger
logger = Logger.get_logger('tools/generate_segmask_dataset.py')

def bbox(img):
    rows = np.any(img, axis=1)
    cols = np.any(img, axis=0)
    rmin, rmax = np.where(rows)[0][[0, -1]]
    cmin, cmax = np.where(cols)[0][[0, -1]]

    return rmin, rmax, cmin, cmax

def generate_segmask_dataset(output_dataset_path, config, save_tensors=True, warm_start=False):
    """ Generate a segmentation training dataset

    Parameters
    ----------
    dataset_path : str
        path to store the dataset
    config : dict
        dictionary-like objects containing parameters of the simulator and visualization
    save_tensors : bool
        save tensor datasets (for recreating state)
    warm_start : bool
        restart dataset generation from a previous state
    """
    
    # read subconfigs
    dataset_config = config['dataset']
    image_config = config['images']
    vis_config = config['vis']

    # debugging
    debug = config['debug']
    if debug:
        np.random.seed(SEED)
    
    # read general parameters
    num_states = config['num_states']
    num_images_per_state = config['num_images_per_state']

    states_per_flush = config['states_per_flush']
    states_per_garbage_collect = config['states_per_garbage_collect']

    # set max obj per state
    max_objs_per_state = config['state_space']['heap']['max_objs']

    # read image parameters
    im_height = config['state_space']['camera']['im_height']
    im_width = config['state_space']['camera']['im_width']
    segmask_channels = max_objs_per_state + 1

    # create the dataset path and all subfolders if they don't exist
    if not os.path.exists(output_dataset_path):
        os.mkdir(output_dataset_path)

    image_dir = os.path.join(output_dataset_path, 'images')
    if not os.path.exists(image_dir):
        os.mkdir(image_dir)
    color_dir = os.path.join(image_dir, 'color_ims')
    if image_config['color'] and not os.path.exists(color_dir):
        os.mkdir(color_dir)
    depth_dir = os.path.join(image_dir, 'depth_ims')
    if image_config['depth'] and not os.path.exists(depth_dir):
        os.mkdir(depth_dir)
    dist_dir = os.path.join(image_dir, 'dist_ims')
    if image_config['dist'] and not os.path.exists(dist_dir):
        os.mkdir(dist_dir)
    soft_dist_dir = os.path.join(image_dir, 'soft_dist_ims')
    if image_config['soft_dist'] and not os.path.exists(soft_dist_dir):
        os.mkdir(soft_dist_dir)
    amodal_dir = os.path.join(image_dir, 'amodal_masks')
    if image_config['amodal'] and not os.path.exists(amodal_dir):
        os.mkdir(amodal_dir)
    modal_dir = os.path.join(image_dir, 'modal_masks')
    if image_config['modal'] and not os.path.exists(modal_dir):
        os.mkdir(modal_dir)
    semantic_dir = os.path.join(image_dir, 'semantic_masks')
    if image_config['semantic'] and not os.path.exists(semantic_dir):
        os.mkdir(semantic_dir)

    # setup logging
    experiment_log_filename = os.path.join(output_dataset_path, 'dataset_generation.log')
    if os.path.exists(experiment_log_filename) and not warm_start:
        os.remove(experiment_log_filename)
    Logger.add_log_file(logger, experiment_log_filename, global_log_file=True)
    config.save(os.path.join(output_dataset_path, 'dataset_generation_params.yaml'))
    metadata = {}
    num_prev_states = 0

    # set dataset params
    if save_tensors:

        # read dataset subconfigs
        state_dataset_config = dataset_config['states']
        image_dataset_config = dataset_config['images']
        state_tensor_config = state_dataset_config['tensors']
        image_tensor_config = image_dataset_config['tensors']

        obj_pose_dim = POSE_DIM * max_objs_per_state
        obj_com_dim = POINT_DIM * max_objs_per_state
        state_tensor_config['fields']['obj_poses']['height'] = obj_pose_dim
        state_tensor_config['fields']['obj_coms']['height'] = obj_com_dim
        state_tensor_config['fields']['obj_ids']['height'] = max_objs_per_state

        image_tensor_config['fields']['camera_pose']['height'] = POSE_DIM

        if image_config['color']:
            image_tensor_config['fields']['color_im'] = {
                'dtype': 'uint8',
                'channels': 3,
                'height': im_height,
                'width': im_width
            }
        
        if image_config['depth']:
            image_tensor_config['fields']['depth_im'] = {
                'dtype': 'float32',
                'channels': 1,
                'height': im_height,
                'width': im_width
            }
        
        if image_config['dist']:
            image_tensor_config['fields']['dist_im'] = {
                'dtype': 'uint8',
                'channels': 1,
                'height': im_height,
                'width': im_width
            }
        
        if image_config['soft_dist']:
            image_tensor_config['fields']['soft_dist_im'] = {
                'dtype': 'float32',
                'channels': 1,
                'height': im_height,
                'width': im_width
            }
        
        if image_config['modal']:
            image_tensor_config['fields']['modal_segmasks'] = {
                'dtype': 'uint8',
                'channels': segmask_channels,
                'height': im_height,
                'width': im_width
            }

        if image_config['amodal']:
            image_tensor_config['fields']['amodal_segmasks'] = {
                'dtype': 'uint8',
                'channels': segmask_channels,
                'height': im_height,
                'width': im_width
            }
        
        if image_config['semantic']:
            image_tensor_config['fields']['semantic_segmasks'] = {
                'dtype': 'uint8',
                'channels': 1,
                'height': im_height,
                'width': im_width
            }

        # create dataset filenames
        state_dataset_path = os.path.join(output_dataset_path, 'state_tensors')
        image_dataset_path = os.path.join(output_dataset_path, 'image_tensors')

        if warm_start:
            
            if not os.path.exists(state_dataset_path) or not os.path.exists(image_dataset_path):
                logger.error('Attempting to warm start without saved tensor dataset')
                exit(1)

            # open datasets
            logger.info('Opening state dataset')
            state_dataset = TensorDataset.open(state_dataset_path, access_mode='READ_WRITE')
            logger.info('Opening image dataset')
            image_dataset = TensorDataset.open(image_dataset_path, access_mode='READ_WRITE')

            # read configs
            state_tensor_config = state_dataset.config
            image_tensor_config = image_dataset.config
                    
            # clean up datasets (there may be datapoints with indices corresponding to non-existent data)
            num_state_datapoints = state_dataset.num_datapoints
            num_image_datapoints = image_dataset.num_datapoints
            num_prev_states = num_state_datapoints
            
            # clean up images
            image_ind = num_image_datapoints - 1
            image_datapoint = image_dataset[image_ind]
            while image_ind > 0 and image_datapoint['state_ind'] >= num_state_datapoints:
                image_ind -= 1
                image_datapoint = image_dataset[image_ind]
            images_to_remove = num_image_datapoints - 1 - image_ind
            logger.info('Deleting last %d image tensors' %(images_to_remove))
            if images_to_remove > 0:
                image_dataset.delete_last(images_to_remove)
                num_image_datapoints = image_dataset.num_datapoints
        else:    
            # create datasets from scratch
            logger.info('Creating datasets')

            state_dataset = TensorDataset(state_dataset_path, state_tensor_config)
            image_dataset = TensorDataset(image_dataset_path, image_tensor_config)

        # read templates
        state_datapoint = state_dataset.datapoint_template
        image_datapoint = image_dataset.datapoint_template
    
    if warm_start:

        if not os.path.exists(os.path.join(output_dataset_path, 'metadata.json')):
            logger.error('Attempting to warm start without previously created dataset')
            exit(1)

        # Read metadata and indices
        metadata = json.load(open(os.path.join(output_dataset_path, 'metadata.json'), 'r'))
        test_inds = np.load(os.path.join(image_dir, 'test_indices.npy')).tolist()
        train_inds = np.load(os.path.join(image_dir, 'train_indices.npy')).tolist()
        targets = np.load(os.path.join(image_dir, 'targets.npy')).tolist()

        # set obj ids and splits
        reverse_obj_ids = metadata['obj_ids']
        obj_id_map = utils.reverse_dictionary(reverse_obj_ids)
        obj_splits = metadata['obj_splits']
        obj_keys = obj_splits.keys()
        mesh_filenames = metadata['meshes']

        # Get list of images generated so far
        generated_images = sorted(os.listdir(color_dir)) if image_config['color'] else sorted(os.listdir(depth_dir))
        num_total_images = len(generated_images)

        # Do our own calculation if no saved tensors
        if num_prev_states == 0:
            num_prev_states = num_total_images // num_images_per_state
        
        # Find images to remove and remove them from all relevant places if they exist
        num_images_to_remove = num_total_images - (num_prev_states * num_images_per_state)
        logger.info('Deleting last {} invalid images'.format(num_images_to_remove))
        for k in range(num_images_to_remove):
            im_name = generated_images[-(k+1)]
            im_basename = os.path.splitext(im_name)[0]
            im_ind = int(im_basename.split('_')[1])
            if os.path.exists(os.path.join(depth_dir, im_name)):
                os.remove(os.path.join(depth_dir, im_name))
            if os.path.exists(os.path.join(color_dir, im_name)):
                os.remove(os.path.join(color_dir, im_name))
            if os.path.exists(os.path.join(dist_dir, im_name)):
                os.remove(os.path.join(dist_dir, im_name))
            if os.path.exists(os.path.join(soft_dist_dir, im_name)):
                os.remove(os.path.join(soft_dist_dir, im_name))
            if os.path.exists(os.path.join(semantic_dir, im_name)):
                os.remove(os.path.join(semantic_dir, im_name))
            if os.path.exists(os.path.join(modal_dir, im_basename)):
                shutil.rmtree(os.path.join(modal_dir, im_basename))
            if os.path.exists(os.path.join(amodal_dir, im_basename)):
                shutil.rmtree(os.path.join(amodal_dir, im_basename))
            if im_ind in train_inds:
                train_inds.remove(im_ind)
            elif im_ind in test_inds:
                test_inds.remove(im_ind)
            try:
                targets.remove(im_ind)
            except:
                pass
   
    else:

        # Create initial env to generate metadata
        env = BinHeapEnv(config)
        obj_id_map = env.state_space.obj_id_map
        obj_keys = env.state_space.obj_keys
        obj_splits = env.state_space.obj_splits
        mesh_filenames = env.state_space.mesh_filenames
        save_obj_id_map = obj_id_map.copy()
        save_obj_id_map[ENVIRONMENT_KEY] = np.iinfo(np.uint32).max
        reverse_obj_ids = utils.reverse_dictionary(save_obj_id_map)
        metadata['obj_ids'] = reverse_obj_ids
        metadata['obj_splits'] = obj_splits
        metadata['meshes'] = mesh_filenames
        json.dump(metadata, open(os.path.join(output_dataset_path, 'metadata.json'), 'w'),
                  indent=JSON_INDENT, sort_keys=True)
        train_inds = []
        test_inds = []
        targets = []
    
    # generate states and images
    state_id = num_prev_states
    while state_id < num_states:

        # create env and set objects
        create_start = time.time()
        env = BinHeapEnv(config)
        env.state_space.obj_id_map = obj_id_map
        env.state_space.obj_keys = obj_keys
        env.state_space.set_splits(obj_splits)
        env.state_space.mesh_filenames = mesh_filenames
        create_stop = time.time()
        logger.info('Creating env took %.3f sec' %(create_stop-create_start))            

        # sample states
        states_remaining = num_states - state_id
        for i in range(min(states_per_garbage_collect, states_remaining)):
            
            # log current rollout
            if state_id % config['log_rate'] == 0:
                logger.info('State: %06d' %(state_id))

            try:    
                # reset env
                env.reset()
                state = env.state
                split = state.metadata['split']
                
                # render state
                if vis_config['state']:
                    env.view_3d_scene()

                # Save state if desired
                if save_tensors: 
                    
                    # set obj state variables
                    obj_pose_vec = np.zeros(obj_pose_dim)
                    obj_com_vec = np.zeros(obj_com_dim)
                    obj_id_vec = np.iinfo(np.uint32).max * np.ones(max_objs_per_state)
                    j = 0
                    for obj_state in state.obj_states:
                        obj_pose_vec[j*POSE_DIM:(j+1)*POSE_DIM] = obj_state.pose.vec
                        obj_com_vec[j*POINT_DIM:(j+1)*POINT_DIM] = obj_state.center_of_mass
                        obj_id_vec[j] = int(obj_id_map[obj_state.key])
                        j += 1
                    
                    # store datapoint env params
                    state_datapoint['state_id'] = state_id
                    state_datapoint['obj_poses'] = obj_pose_vec
                    state_datapoint['obj_coms'] = obj_com_vec
                    state_datapoint['obj_ids'] = obj_id_vec
                    state_datapoint['split'] = split

                    # store state datapoint
                    image_start_ind = image_dataset.num_datapoints
                    image_end_ind = image_start_ind + num_images_per_state
                    state_datapoint['image_start_ind'] = image_start_ind
                    state_datapoint['image_end_ind'] = image_end_ind

                    # clean up
                    del obj_pose_vec
                    del obj_com_vec
                    del obj_id_vec
                        
                    # add state
                    state_dataset.add(state_datapoint)
                
                # render images
                for k in range(num_images_per_state):
                    
                    # reset the camera
                    if num_images_per_state > 1:
                        env.reset_camera()
                    
                    obs = env.render_camera_image(color=image_config['color'])
                    if image_config['color']:
                        color_obs, depth_obs = obs
                    else:
                        depth_obs = obs
                    
                    dist_im, soft_dist_im = env.find_target_distribution_2d()
                    
                    # vis obs
                    if vis_config['obs']:
                        if image_config['depth']:
                            plt.figure()
                            plt.imshow(depth_obs)
                            plt.title('Depth Observation')
                        if image_config['color']:
                            plt.figure()
                            plt.imshow(color_obs)
                            plt.title('Color Observation')
                        if image_config['dist']:
                            plt.figure()
                            plt.imshow(dist_im)
                            plt.show()
                        if image_config['soft_dist']:
                            plt.figure()
                            plt.imshow(soft_dist_im)
                            plt.show()

                    if image_config['modal'] or image_config['amodal'] or image_config['semantic']:
                                            
                        # render segmasks
                        amodal_segmasks, modal_segmasks = env.render_segmentation_images()

                        # retrieve segmask data
                        # bboxes = np.zeros((4, env.num_objects))
                        modal_segmask_arr = np.iinfo(np.uint8).max * np.ones([im_height,
                                                                            im_width,
                                                                            segmask_channels], dtype=np.uint8)
                        amodal_segmask_arr = np.iinfo(np.uint8).max * np.ones([im_height,
                                                                            im_width,
                                                                            segmask_channels], dtype=np.uint8)
                        stacked_segmask_arr = np.zeros([im_height,
                                                        im_width,
                                                        1], dtype=np.uint8)
                        
                        modal_segmask_arr[:,:,:env.num_objects] = modal_segmasks
                        amodal_segmask_arr[:,:,:env.num_objects] = amodal_segmasks

                        if image_config['semantic']:
                            for j in range(env.num_objects):
                                this_obj_px = np.where(modal_segmasks[:,:,j] > 0)
<<<<<<< HEAD
                                bboxes[:,j] = (np.min(this_obj_px[0], initial=0), np.max(this_obj_px[0], initial=0), 
                                            np.min(this_obj_px[1], initial=0), np.max(this_obj_px[1], initial=0))
=======
                                # bboxes[:,j] = (np.min(this_obj_px[0], initial=0), np.max(this_obj_px[0], initial=0), 
                                #             np.min(this_obj_px[1], initial=0), np.max(this_obj_px[1], initial=0))
>>>>>>> 5dd73784
                                stacked_segmask_arr[this_obj_px[0], this_obj_px[1],0] = j+1

                    # visualize
                    if vis_config['semantic']:
                        plt.figure()
                        plt.imshow(stacked_segmask_arr.squeeze())
                        plt.show()

                    if save_tensors:    
                        # save image data as tensors
                        if image_config['color']:
                            image_datapoint['color_im'] = color_obs
                        if image_config['depth']:
                            image_datapoint['depth_im'] = depth_obs[:,:,None]
                        if image_config['dist']:
                            image_datapoint['dist_im'] = dist_im
                        if image_config['soft_dist']:
                            image_datapoint['soft_dist_im'] = soft_dist_im
                        if image_config['modal']:
                            image_datapoint['modal_segmasks'] = modal_segmask_arr
                        if image_config['amodal']:
                            image_datapoint['amodal_segmasks'] = amodal_segmask_arr
                        if image_config['semantic']:
                            image_datapoint['semantic_segmasks'] = stacked_segmask_arr
                            
                        image_datapoint['camera_pose'] = env.camera.pose.vec
                        image_datapoint['camera_intrs'] = env.camera.intrinsics.vec
                        image_datapoint['state_ind'] = state_id
                        image_datapoint['split'] = split

                        # add image
                        image_dataset.add(image_datapoint)

                    # Save depth image and semantic masks
                    if image_config['color']:
                        ColorImage(color_obs).save(os.path.join(color_dir, 'image_{:06d}.png'.format(num_images_per_state*state_id + k)))
                    if image_config['depth']:
                        DepthImage(depth_obs).save(os.path.join(depth_dir, 'image_{:06d}.png'.format(num_images_per_state*state_id + k)))
                    if image_config['dist']:
                        BinaryImage(dist_im).save(os.path.join(dist_dir, 'image_{:06d}.png'.format(num_images_per_state*state_id + k)))
                    if image_config['soft_dist']:
                        GrayscaleImage(soft_dist_im).save(os.path.join(soft_dist_dir, 'image_{:06d}.png'.format(num_images_per_state*state_id + k)))
                    if image_config['modal']:
                        modal_id_dir = os.path.join(modal_dir, 'image_{:06d}'.format(num_images_per_state*state_id + k))
                        if not os.path.exists(modal_id_dir):
                            os.mkdir(modal_id_dir)
                        for i in range(env.num_objects):
                            BinaryImage(modal_segmask_arr[:,:,i]).save(os.path.join(modal_id_dir, 'channel_{:03d}.png'.format(i)))
                    if image_config['amodal']:
                        amodal_id_dir = os.path.join(amodal_dir, 'image_{:06d}'.format(num_images_per_state*state_id + k))
                        if not os.path.exists(amodal_id_dir):
                            os.mkdir(amodal_id_dir)
                        for i in range(env.num_objects):
                            BinaryImage(amodal_segmask_arr[:,:,i]).save(os.path.join(amodal_id_dir, 'channel_{:03d}.png'.format(i)))
                    if image_config['semantic']:
                        GrayscaleImage(stacked_segmask_arr.squeeze()).save(os.path.join(semantic_dir, 'image_{:06d}.png'.format(num_images_per_state*state_id + k)))
                    
                    # Save split
                    if split == TRAIN_ID:
                        train_inds.append(num_images_per_state*state_id + k)
                    else:
                        test_inds.append(num_images_per_state*state_id + k)
                    targets.append(env.target_key)

                # auto-flush after every so many timesteps
                if state_id % states_per_flush == 0:
                    np.save(os.path.join(image_dir, 'train_indices.npy'), train_inds)
                    np.save(os.path.join(image_dir, 'test_indices.npy'), test_inds)
                    np.save(os.path.join(image_dir, 'targets.npy'), targets)                    
                    if save_tensors:
                        state_dataset.flush()
                        image_dataset.flush()
                
                # delete action objects
                for obj_state in state.obj_states:
                    del obj_state
                del state
                gc.collect()

                # update state id
                state_id += 1
                
            except Exception as e:
                # log an error
                logger.warning('Heap failed!')
                logger.warning('%s' %(str(e)))
                logger.warning(traceback.print_exc())
                if debug:
                    raise
                
                del env
                gc.collect()
                env = BinHeapEnv(config)
                env.state_space.obj_id_map = obj_id_map
                env.state_space.obj_keys = obj_keys
                env.state_space.set_splits(obj_splits)
                env.state_space.mesh_filenames = mesh_filenames
                
        # garbage collect
        del env
        gc.collect()
        
    # write all datasets to file, save indices
    np.save(os.path.join(image_dir, 'train_indices.npy'), train_inds)
    np.save(os.path.join(image_dir, 'test_indices.npy'), test_inds)
    np.save(os.path.join(image_dir, 'targets.npy'), targets)        
    if save_tensors: 
        state_dataset.flush()
        image_dataset.flush()

    logger.info('Generated %d image datapoints' %(state_id*num_images_per_state))

if __name__ == '__main__':
    # parse args
    parser = argparse.ArgumentParser(description='Generate a training dataset for a SD Mask R-CNN')
    parser.add_argument('output_dataset_path', type=str, default=None, help='directory to store a dataset containing the images')
    parser.add_argument('--config_filename', type=str, default=None, help='configuration file to use')
    parser.add_argument('--save_tensors', action='store_true', help='whether to save raw tensors to recreate the state')
    parser.add_argument('--warm_start', action='store_true', help='warm start system after crash')
    
    args = parser.parse_args()
    output_dataset_path = args.output_dataset_path
    config_filename = args.config_filename
    save_tensors = args.save_tensors
    warm_start = args.warm_start
    
    # handle config filename
    if config_filename is None:
        config_filename = os.path.join(os.path.dirname(os.path.realpath(__file__)),
                                       '..',
                                       'cfg/generate_mask_dataset.yaml')

    # turn relative paths absolute
    if not os.path.isabs(config_filename):
        config_filename = os.path.join(os.getcwd(), config_filename)

    # open config file
    config = YamlConfig(config_filename)

    # generate dataset
    generation_start = time.time()
    generate_segmask_dataset(output_dataset_path, config, save_tensors=save_tensors, warm_start=warm_start)

    # log time
    generation_stop = time.time()
    logger.info('Mask dataset generation took %.3f sec' %(generation_stop-generation_start))<|MERGE_RESOLUTION|>--- conflicted
+++ resolved
@@ -451,13 +451,8 @@
                         if image_config['semantic']:
                             for j in range(env.num_objects):
                                 this_obj_px = np.where(modal_segmasks[:,:,j] > 0)
-<<<<<<< HEAD
-                                bboxes[:,j] = (np.min(this_obj_px[0], initial=0), np.max(this_obj_px[0], initial=0), 
-                                            np.min(this_obj_px[1], initial=0), np.max(this_obj_px[1], initial=0))
-=======
                                 # bboxes[:,j] = (np.min(this_obj_px[0], initial=0), np.max(this_obj_px[0], initial=0), 
                                 #             np.min(this_obj_px[1], initial=0), np.max(this_obj_px[1], initial=0))
->>>>>>> 5dd73784
                                 stacked_segmask_arr[this_obj_px[0], this_obj_px[1],0] = j+1
 
                     # visualize
